version: 2.1

jobs:
  build_doc:
    docker:
      - image: cimg/python:3.9

    steps:
      - checkout

      - run:
          name: Complete checkout
          command: |
            if ! git remote -v | grep upstream; then
              git remote add upstream https://github.com/py-why/dodiscover.git
            fi
            git remote set-url upstream https://github.com/py-why/dodiscover.git
            git fetch upstream
      - save_cache:
          name: Save .git
          key: source-cache-graphs
          paths:
            - ".git"
      - run:
          name: Check-skip
          command: |
            set -e
            export COMMIT_MESSAGE=$(git log --format=oneline -n 1);
            if [[ -v CIRCLE_PULL_REQUEST ]] && ([[ "$COMMIT_MESSAGE" == *"[skip circle]"* ]] || [[ "$COMMIT_MESSAGE" == *"[circle skip]"* ]]); then
              echo "Skip detected, exiting job ${CIRCLE_JOB} for PR ${CIRCLE_PULL_REQUEST}."
              circleci-agent step halt;
            fi
      - restore_cache:
          keys:
            - poetry-v1-{{ checksum "poetry.lock" }}
            - poetry-v1-

      - run:
          name: Set BASH_ENV
          command: |
            set -e
            sudo apt update
            sudo apt-get update
            sudo apt install -qq graphviz optipng libxft2 graphviz-dev
            echo 'set -e' >> $BASH_ENV
            echo 'export OPENBLAS_NUM_THREADS=4' >> $BASH_ENV
            echo 'export XDG_RUNTIME_DIR=/tmp/runtime-circleci' >> $BASH_ENV
            echo 'export PATH=~/.local/bin/:$PATH' >> $BASH_ENV
            echo 'export DISPLAY=:99' >> $BASH_ENV
            echo 'BASH_ENV:'
            cat $BASH_ENV
      - run:
          name: Install fonts needed for diagrams
          command: |
            mkdir -p $HOME/.fonts
            curl https://codeload.github.com/adobe-fonts/source-code-pro/tar.gz/2.038R-ro/1.058R-it/1.018R-VAR | tar xz -C $HOME/.fonts
            curl https://codeload.github.com/adobe-fonts/source-sans-pro/tar.gz/3.028R | tar xz -C $HOME/.fonts
            fc-cache -f
      - run:
          name: Install pysal dependencies
          command: |
            sudo apt install libspatialindex-dev xdg-utils shared-mime-info

      - run:
          name: Setup pandoc
          command: sudo apt update && sudo apt install -y pandoc optipng

      - run:
          name: Setup torch
          command: sudo apt-get install nvidia-cuda-toolkit nvidia-cuda-toolkit-gcc
<<<<<<< HEAD
          
=======

>>>>>>> c67bc2bc
      - run:
          name: Install Poetry
          command: |
            curl -sSL https://install.python-poetry.org | python -
            export PATH='$HOME/.poetry/bin:$PATH'

      - run:
          name: Install Dependencies
          command: |
            poetry install --no-interaction --no-ansi  --with docs --extras viz --extras graph_func

      - run:
          name: Show installed versions
          command: |
            poetry show

      - save_cache:
          paths:
            - $HOME/.poetry
          key: poetry-v1-{{ checksum "poetry.lock" }}

      - run:
          name: Build Documentation
          command: |
            poetry run poe build_docs
          no_output_timeout: 20m

      # Save the example test results
      - store_test_results:
          path: doc/_build/test-results
      - store_artifacts:
          path: doc/_build/test-results
          destination: test-results
      # Save the SG RST
      - store_artifacts:
          path: doc/auto_examples.zip
      - store_artifacts:
          path: doc/generated.zip
      # Save the outputs
      - store_artifacts:
          path: doc/_build/html/
          destination: dev
      - store_artifacts:
          path: doc/_build/html_stable/
          destination: stable
      - persist_to_workspace:
          root: doc/_build
          paths:
            - html
            - html_stable

  deploy:
    docker:
      - image: cimg/node:lts
    steps:
      - checkout

      - attach_workspace:
          at: doc/_build
      - run:
          name: Set BASH_ENV
          command: |
            set -e
            echo "set -e" >> $BASH_ENV
      # Don't try to deploy if nothing is there or not on the right branch
      - run:
          name: Check docs
          command: |
            if [ ! -f doc/_build/html/index.html ] && [ ! -f doc/_build/html_stable/index.html ]; then
              echo "No files found to upload (build: ${CIRCLE_BRANCH}).";
              circleci-agent step halt;
            fi;
      - run:
          name: Install and configure dependencies
          # do not update gh-pages above 3.0.0
          # see: https://github.com/tschaub/gh-pages/issues/354
          command: |
            npm install gh-pages@3.0
            git config --global user.email "circle@pywhy.com"
            git config --global user.name "Circle Ci"
      - add_ssh_keys:
          fingerprints:
            - "2d:4e:14:8e:32:00:68:e5:f9:dd:64:17:07:3e:2c:9e"
      - run:
          # push built doc into the `dev` directory on the `gh-pages` branch
          name: Deploy doc to gh-pages branch
          command: |
            if [ "${CIRCLE_BRANCH}" == "main" ]; then
              echo "Deploying dev doc for ${CIRCLE_BRANCH}.";
              node_modules/gh-pages/bin/gh-pages.js --dotfiles --message "doc updates [skip ci]" --dist doc/_build/html --dest ./dev
            else
              echo "Deploying stable doc for ${CIRCLE_BRANCH}.";
              node_modules/gh-pages/bin/gh-pages.js --dotfiles --message "doc updates [skip ci]" --dist doc/_build/html_stable --dest ./stable
            fi;

workflows:
  default:
    jobs:
      - build_doc:
          name: build_doc
      - deploy:
          requires:
            - build_doc
          filters:
            branches:
              only:
                - main

  main:
    jobs:
      - build_doc:
          name: build_doc_main
      - deploy:
          name: deploy_main
          requires:
            - build_doc_main
    triggers:
      - schedule:
          # "At 00:00" (once a day) should be enough "0 0 * * *",
          # But for testing at first, let's do once an hour (6 AM GMT)
          cron: "0 6 * * *"
          filters:
            branches:
              only:
                - main<|MERGE_RESOLUTION|>--- conflicted
+++ resolved
@@ -68,11 +68,6 @@
       - run:
           name: Setup torch
           command: sudo apt-get install nvidia-cuda-toolkit nvidia-cuda-toolkit-gcc
-<<<<<<< HEAD
-          
-=======
-
->>>>>>> c67bc2bc
       - run:
           name: Install Poetry
           command: |
