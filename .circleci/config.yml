version: 2.1

commands:
  check-skip:
    steps:
      - run:
          name: Check-skip
          command: |
            if [ ! -d "sktree" ]; then
              echo "Build was not run due to skip, exiting job ${CIRCLE_JOB} for PR ${CIRCLE_PULL_REQUEST}."
              circleci-agent step halt;
            fi
            export git_log=$(git log --max-count=1 --pretty=format:"%B" | tr "\n" " ")
            echo "Got commit message:"
            echo "${git_log}"
            if [[ -v CIRCLE_PULL_REQUEST ]] && ([[ "$git_log" == *"[skip circle]"* ]] || [[ "$git_log" == *"[circle skip]"* ]]); then
              echo "Skip detected, exiting job ${CIRCLE_JOB} for PR ${CIRCLE_PULL_REQUEST}."
              circleci-agent step halt;
            fi
  apt-install:
    steps:
      - run:
          name: Install apt packages
          command: |
            sudo apt-get update
            sudo apt-get install libopenblas-dev gfortran libgmp-dev libmpfr-dev ccache
            # make sure pandoc is on the system
            sudo apt-get update && sudo apt-get install -y pandoc optipng

            # install pysal dependencies
            sudo apt install libspatialindex-dev xdg-utils

      - run:
          name: Set BASH_ENV
          command: |
            set -e
            sudo apt update
            sudo apt-get update
            sudo apt install -qq graphviz optipng libxft2 graphviz-dev
            echo 'set -e' >> $BASH_ENV
            echo 'export OPENBLAS_NUM_THREADS=4' >> $BASH_ENV
            echo 'export XDG_RUNTIME_DIR=/tmp/runtime-circleci' >> $BASH_ENV
            echo 'export PATH=~/.local/bin/:$PATH' >> $BASH_ENV
            echo 'export DISPLAY=:99' >> $BASH_ENV
            echo 'BASH_ENV:'
            cat $BASH_ENV
      
      - run:
          name: Install fonts needed for diagrams
          command: |
            mkdir -p $HOME/.fonts
            curl https://codeload.github.com/adobe-fonts/source-code-pro/tar.gz/2.038R-ro/1.058R-it/1.018R-VAR | tar xz -C $HOME/.fonts
            curl https://codeload.github.com/adobe-fonts/source-sans-pro/tar.gz/3.028R | tar xz -C $HOME/.fonts
            fc-cache -f

      - run:
          name: Install pysal dependencies
          command: |
            sudo apt install libspatialindex-dev xdg-utils shared-mime-info

      - run:
          name: Setup pandoc
          command: sudo apt update && sudo apt install -y pandoc optipng

      - run:
          name: Setup torch
          command: sudo apt-get install nvidia-cuda-toolkit nvidia-cuda-toolkit-gcc
<<<<<<< HEAD
=======

  merge:
    steps:
>>>>>>> 8f6fb2a3
      - run:
          name: merge with upstream
          command: |
            echo $(git log -1 --pretty=%B) | tee gitlog.txt
            echo ${CI_PULL_REQUEST//*pull\//} | tee merge.txt
            if [[ $(cat merge.txt) != "" ]]; then
              echo "Merging $(cat merge.txt)";
              git remote add upstream https://github.com/neurodata/scikit-tree.git;
              git pull --ff-only upstream "refs/pull/$(cat merge.txt)/merge";
              git fetch upstream main;
            fi

jobs:
  build_doc:
    docker:
      - image: cimg/python:3.10

    steps:
      - checkout
      - check-skip
      - merge
      - apt-install

      - restore_cache:
          name: Restore .git
          keys:
            - source-cache-graphs

      - save_cache:
          name: Save .git
          key: source-cache-graphs
          paths:
            - ".git"
            
      - run:
          name: setup Python venv
          command: |
            pip install --upgrade pip
            pip install .[build,doc]
      
      - run:
          name: Check installation
          command: |
            python -c "import pywhy_graphs;"
            python -c "import dodiscover;"
            python -c "import numpy; numpy.show_config()"
            LIBGL_DEBUG=verbose python -c "import matplotlib.pyplot as plt; plt.figure()"

      - run:
          name: Build documentation
          command: |
            make -C doc html
          no_output_timeout: 20m

      # Save the example test results
      - store_test_results:
          path: doc/_build/test-results
      - store_artifacts:
          path: doc/_build/test-results
          destination: test-results
      # Save the SG RST
      - store_artifacts:
          path: doc/auto_examples.zip
      - store_artifacts:
          path: doc/generated.zip
      # Save the outputs
      - store_artifacts:
          path: doc/_build/html/
          destination: dev
      - store_artifacts:
          path: doc/_build/html_stable/
          destination: stable
      - persist_to_workspace:
          root: doc/_build
          paths:
            - html
            - html_stable

  deploy:
    docker:
      - image: cimg/node:lts
    steps:
      - checkout

      - attach_workspace:
          at: doc/_build
      - run:
          name: Set BASH_ENV
          command: |
            set -e
            echo "set -e" >> $BASH_ENV
      # Don't try to deploy if nothing is there or not on the right branch
      - run:
          name: Check docs
          command: |
            if [ ! -f doc/_build/html/index.html ] && [ ! -f doc/_build/html_stable/index.html ]; then
              echo "No files found to upload (build: ${CIRCLE_BRANCH}).";
              circleci-agent step halt;
            fi;
      - run:
          name: Install and configure dependencies
          # do not update gh-pages above 3.0.0
          # see: https://github.com/tschaub/gh-pages/issues/354
          command: |
            npm install gh-pages@3.0
            git config --global user.email "circle@pywhy.com"
            git config --global user.name "Circle Ci"
      - add_ssh_keys:
          fingerprints:
            - "2d:4e:14:8e:32:00:68:e5:f9:dd:64:17:07:3e:2c:9e"
      - run:
          # push built doc into the `dev` directory on the `gh-pages` branch
          name: Deploy doc to gh-pages branch
          command: |
            if [ "${CIRCLE_BRANCH}" == "main" ]; then
              echo "Deploying dev doc for ${CIRCLE_BRANCH}.";
              node_modules/gh-pages/bin/gh-pages.js --dotfiles --message "doc updates [skip ci]" --dist doc/_build/html --dest ./dev
            else
              echo "Deploying stable doc for ${CIRCLE_BRANCH}.";
              node_modules/gh-pages/bin/gh-pages.js --dotfiles --message "doc updates [skip ci]" --dist doc/_build/html_stable --dest ./stable
            fi;

workflows:
  default:
    jobs:
      - build_doc:
          name: build_doc
      - deploy:
          requires:
            - build_doc
          filters:
            branches:
              only:
                - main

  main:
    jobs:
      - build_doc:
          name: build_doc_main
      - deploy:
          name: deploy_main
          requires:
            - build_doc_main
    triggers:
      - schedule:
          # "At 00:00" (once a day) should be enough "0 0 * * *",
          # But for testing at first, let's do once an hour (6 AM GMT)
          cron: "0 6 * * *"
          filters:
            branches:
              only:
                - main<|MERGE_RESOLUTION|>--- conflicted
+++ resolved
@@ -65,12 +65,9 @@
       - run:
           name: Setup torch
           command: sudo apt-get install nvidia-cuda-toolkit nvidia-cuda-toolkit-gcc
-<<<<<<< HEAD
-=======
 
   merge:
     steps:
->>>>>>> 8f6fb2a3
       - run:
           name: merge with upstream
           command: |
