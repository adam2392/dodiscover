% Encoding: UTF-8
% Try to keep this list in alphabetical order based on citing name

# Journal papers and conference proceedings
@article{Colombo2012,
  author    = {Diego Colombo and Marloes H. Maathuis and Markus Kalisch and Thomas S. Richardson},
  title     = {{Learning high-dimensional directed acyclic graphs with latent and selection variables}},
  volume    = {40},
  journal   = {The Annals of Statistics},
  number    = {1},
  publisher = {Institute of Mathematical Statistics},
  pages     = {294 -- 321},
  keywords  = {Causal structure learning, consistency, FCI algorithm, high-dimensionality, maximal ancestral graphs (MAGs), partial ancestral graphs (PAGs), RFCI algorithm, Sparsity},
  year      = {2012},
  doi       = {10.1214/11-AOS940},
  url       = {https://doi.org/10.1214/11-AOS940}
}

@inproceedings{correa2020calculus,
  title     = {A calculus for stochastic interventions: Causal effect identification and surrogate experiments},
  author    = {Correa, Juan and Bareinboim, Elias},
  booktitle = {Proceedings of the AAAI conference on artificial intelligence},
  volume    = {34},
  number    = {06},
  pages     = {10093--10100},
  year      = {2020}
}

@article{Jaber2020causal,
  title   = {Causal discovery from soft interventions with unknown targets: Characterization and learning},
  author  = {Jaber, Amin and Kocaoglu, Murat and Shanmugam, Karthikeyan and Bareinboim, Elias},
  journal = {Advances in neural information processing systems},
  volume  = {33},
  pages   = {9551--9561},
  year    = {2020}
}

@article{Kocaoglu2019characterization,
  title   = {Characterization and learning of causal graphs with latent variables from soft interventions},
  author  = {Kocaoglu, Murat and Jaber, Amin and Shanmugam, Karthikeyan and Bareinboim, Elias},
  journal = {Advances in Neural Information Processing Systems},
  volume  = {32},
  year    = {2019}
}

@article{Meek1995,
  author  = {Meek, Christopher},
  year    = {2013},
  month   = {02},
  pages   = {},
  title   = {Causal Inference and Causal Explanation with Background Knowledge},
  volume  = {2},
  journal = {Proceedings of Eleventh Conference on Uncertainty in Artificial Intelligence, Montreal, QU}
}

@book{Neapolitan2003,
  author    = {Neapolitan, Richard},
  year      = {2003},
  month     = {01},
  pages     = {},
  title     = {Learning Bayesian Networks},
  isbn      = {9780123704771},
  publisher = {Pearson},
  doi       = {10.1145/1327942.1327961}
}

@article{uhler2013geometry,
  title     = {Geometry of the faithfulness assumption in causal inference},
  author    = {Uhler, Caroline and Raskutti, Garvesh and B{\"u}hlmann, Peter and Yu, Bin},
  journal   = {The Annals of Statistics},
  pages     = {436--463},
  year      = {2013},
  publisher = {JSTOR}
}

@article{Zhang2008,
  title    = {On the completeness of orientation rules for causal discovery in the presence of latent confounders and selection bias},
  journal  = {Artificial Intelligence},
  volume   = {172},
  number   = {16},
  pages    = {1873-1896},
  year     = {2008},
  issn     = {0004-3702},
  doi      = {https://doi.org/10.1016/j.artint.2008.08.001},
  url      = {https://www.sciencedirect.com/science/article/pii/S0004370208001008},
  author   = {Jiji Zhang},
  keywords = {Ancestral graphs, Automated causal discovery, Bayesian networks, Causal models, Markov equivalence, Latent variables}
}

@article{zhang2008ancestralgraphs,
  author  = {Jiji Zhang},
  title   = {Causal Reasoning with Ancestral Graphs},
  journal = {Journal of Machine Learning Research},
  year    = {2008},
  volume  = {9},
  number  = {47},
  pages   = {1437--1474},
  url     = {http://jmlr.org/papers/v9/zhang08a.html}
}

# Books

@book{Pearl_causality_2009,
  author    = {Pearl, Judea},
  title     = {Causality: Models, Reasoning and Inference},
  year      = {2009},
  isbn      = {052189560X},
  publisher = {Cambridge University Press},
  address   = {USA},
  edition   = {2nd}
}

@book{Spirtes1993,
  author    = {Spirtes, Peter and Glymour, Clark and Scheines, Richard},
  year      = {1993},
  month     = {01},
  pages     = {},
  title     = {Causation, Prediction, and Search},
  volume    = {81},
  isbn      = {978-1-4612-7650-0},
  doi       = {10.1007/978-1-4612-2748-9},
  publisher = {The MIT Press}
}

@article{xie2020generalized,
  title   = {Generalized independent noise condition for estimating latent variable causal graphs},
  author  = {Xie, Feng and Cai, Ruichu and Huang, Biwei and Glymour, Clark and Hao, Zhifeng and Zhang, Kun},
  journal = {Advances in Neural Information Processing Systems},
  volume  = {33},
  pages   = {14891--14902},
  year    = {2020}
}

@article{dai2022independence,
  title   = {Independence Testing-Based Approach to Causal Discovery under Measurement Error and Linear Non-Gaussian Models},
  author  = {Dai, Haoyue and Spirtes, Peter and Zhang, Kun},
  journal = {arXiv preprint arXiv:2210.11021},
  year    = {2022}
}

% Conditional Testing

@article{cressieread1984,
  issn      = {00359246},
  url       = {http://www.jstor.org/stable/2345686},
<<<<<<< HEAD
  abstract  = {This article investigates the family {Iλ;λ ∈ R} of power divergence statistics for testing the fit of observed frequencies {Xi;i = 1,...,k} to expected frequencies {Ei;i = 1,...,k}. From the definition 2nIλ = 2/λ(λ + 1) ∑ki = 1 Xi{(Xi/Ei)λ - 1}; λ ∈ R, it can easily be seen that Pearson's X2 (λ = 1), the log likelihood ratio statistic (λ = 0), the Freeman-Tukey statistic (λ = -1/2) the modified log likelihood ratio statistic (λ = -1) and the Neyman modified X2 (λ = -2), are all special cases. Most of the work presented is devoted to an analytic study of the asymptotic difference between different Iλ, however finite sample results have been presented as a check and a supplement to our conclusions. A new goodness-of-fit statistic, where λ = 2/3, emerges as an excellent and compromising alternative to the old warriors, I0 and I1.},
=======
>>>>>>> b21cc180
  author    = {Noel Cressie and Timothy R. C. Read},
  journal   = {Journal of the Royal Statistical Society. Series B (Methodological)},
  number    = {3},
  pages     = {440--464},
  publisher = {[Royal Statistical Society, Wiley]},
  title     = {Multinomial Goodness-of-Fit Tests},
  urldate   = {2023-03-16},
  volume    = {46},
  year      = {1984}
}



@article{frenzel_partial_2007,
  title    = {Partial {Mutual} {Information} for {Coupling} {Analysis} of {Multivariate} {Time} {Series}},
  volume   = {99},
  doi      = {10.1103/PhysRevLett.99.204101},
<<<<<<< HEAD
  abstract = {We propose a method to discover couplings in multivariate time series, based on partial mutual information, an information-theoretic generalization of partial correlation. It represents the part of mutual information of two random quantities that is not contained in a third one. By suitable choice of the latter, we can differentiate between direct and indirect interactions and derive an appropriate graphical model. An efficient estimator for partial mutual information is presented as well.},
=======
>>>>>>> b21cc180
  journal  = {Physical review letters},
  author   = {Frenzel, Stefan and Pompe, Bernd},
  month    = dec,
  year     = {2007},
  pages    = {204101},
  file     = {Full Text PDF:/Users/adam2392/Zotero/storage/8ICFXVZG/Frenzel and Pompe - 2007 - Partial Mutual Information for Coupling Analysis o.pdf:application/pdf}
}

@article{kraskov_estimating_2004,
  title    = {Estimating mutual information},
  volume   = {69},
  url      = {https://link.aps.org/doi/10.1103/PhysRevE.69.066138},
  doi      = {10.1103/PhysRevE.69.066138},
<<<<<<< HEAD
  abstract = {We present two classes of improved estimators for mutual information M(X,Y), from samples of random points distributed according to some joint probability density μ(x,y). In contrast to conventional estimators based on binnings, they are based on entropy estimates from k-nearest neighbor distances. This means that they are data efficient (with k=1 we resolve structures down to the smallest possible scales), adaptive (the resolution is higher where data are more numerous), and have minimal bias. Indeed, the bias of the underlying entropy estimates is mainly due to nonuniformity of the density at the smallest resolved scale, giving typically systematic errors which scale as functions of k∕N for N points. Numerically, we find that both families become exact for independent distributions, i.e. the estimator ˆM(X,Y) vanishes (up to statistical fluctuations) if μ(x,y)=μ(x)μ(y). This holds for all tested marginal distributions and for all dimensions of x and y. In addition, we give estimators for redundancies between more than two random variables. We compare our algorithms in detail with existing algorithms. Finally, we demonstrate the usefulness of our estimators for assessing the actual independence of components obtained from independent component analysis (ICA), for improving ICA, and for estimating the reliability of blind source separation., This article appears in the following collections:},
=======
>>>>>>> b21cc180
  number   = {6},
  urldate  = {2023-01-27},
  journal  = {Physical Review E},
  author   = {Kraskov, Alexander and Stögbauer, Harald and Grassberger, Peter},
  month    = jun,
  year     = {2004},
  note     = {Publisher: American Physical Society},
  pages    = {066138},
  file     = {APS Snapshot:/Users/adam2392/Zotero/storage/GRW23BYU/PhysRevE.69.html:text/html;Full Text PDF:/Users/adam2392/Zotero/storage/NJT9QCVA/Kraskov et al. - 2004 - Estimating mutual information.pdf:application/pdf}
}

@article{Lopez2016revisiting,
  title   = {Revisiting classifier two-sample tests},
  author  = {Lopez-Paz, David and Oquab, Maxime},
  journal = {arXiv preprint arXiv:1610.06545},
  year    = {2016}
}

@inproceedings{Mukherjee2020ccmi,
  title        = {CCMI: Classifier based conditional mutual information estimation},
  author       = {Mukherjee, Sudipto and Asnani, Himanshu and Kannan, Sreeram},
  booktitle    = {Uncertainty in artificial intelligence},
  pages        = {1083--1093},
  year         = {2020},
  organization = {PMLR}
}

@inproceedings{Park2021conditional,
  title        = {Conditional distributional treatment effect with kernel conditional mean embeddings and U-statistic regression},
  author       = {Park, Junhyung and Shalit, Uri and Sch{\"o}lkopf, Bernhard and Muandet, Krikamol},
  booktitle    = {International Conference on Machine Learning},
  pages        = {8401--8412},
  year         = {2021},
  organization = {PMLR}
}

@inproceedings{Runge2018cmi,
  title     = {Conditional independence testing based on a nearest-neighbor estimator of conditional mutual information},
  author    = {Runge, Jakob},
  booktitle = {Proceedings of the Twenty-First International Conference on Artificial Intelligence and Statistics},
  pages     = {938--947},
  year      = {2018},
  editor    = {Storkey, Amos and Perez-Cruz, Fernando},
  volume    = {84},
  series    = {Proceedings of Machine Learning Research},
  month     = {09--11 Apr},
  publisher = {PMLR},
  pdf       = {http://proceedings.mlr.press/v84/runge18a/runge18a.pdf},
  url       = {https://proceedings.mlr.press/v84/runge18a.html}
}

@article{Sen2017model,
  title   = {Model-powered conditional independence test},
  author  = {Sen, Rajat and Suresh, Ananda Theertha and Shanmugam, Karthikeyan and Dimakis, Alexandros G and Shakkottai, Sanjay},
  journal = {Advances in neural information processing systems},
  volume  = {30},
  year    = {2017}
}

@inproceedings{Yu2020Bregman,
  title     = {Measuring the Discrepancy between Conditional Distributions: Methods, Properties and Applications},
  author    = {Yu, Shujian and Shaker, Ammar and Alesiani, Francesco and Principe, Jose},
  booktitle = {Proceedings of the Twenty-Ninth International Joint Conference on
               Artificial Intelligence, {IJCAI-20}},
  publisher = {International Joint Conferences on Artificial Intelligence Organization},
  editor    = {Christian Bessiere},
  pages     = {2777--2784},
  year      = {2020},
  month     = {7},
  note      = {Main track},
  doi       = {10.24963/ijcai.2020/385},
  url       = {https://doi.org/10.24963/ijcai.2020/385}
}

@inproceedings{Zhang2011,
  author    = {Zhang, Kun and Peters, Jonas and Janzing, Dominik and Sch\"{o}lkopf, Bernhard},
  title     = {Kernel-Based Conditional Independence Test and Application in Causal Discovery},
  year      = {2011},
  isbn      = {9780974903972},
  publisher = {AUAI Press},
  address   = {Arlington, Virginia, USA},
  booktitle = {Proceedings of the Twenty-Seventh Conference on Uncertainty in Artificial Intelligence},
  pages     = {804–813},
  numpages  = {10},
  location  = {Barcelona, Spain},
  series    = {UAI'11}
}

% Example refs

@article{sachsdataset2005,
  author   = {Karen Sachs  and Omar Perez  and Dana Pe'er  and Douglas A. Lauffenburger  and Garry P. Nolan },
  title    = {Causal Protein-Signaling Networks Derived from Multiparameter Single-Cell Data},
  journal  = {Science},
  volume   = {308},
  number   = {5721},
  pages    = {523-529},
  year     = {2005},
  doi      = {10.1126/science.1105809},
  url      = {https://www.science.org/doi/abs/10.1126/science.1105809},
  eprint   = {https://www.science.org/doi/pdf/10.1126/science.1105809},
<<<<<<< HEAD
  abstract = {Machine learning was applied for the automated derivation of causal influences in cellular signaling networks. This derivation relied on the simultaneous measurement of multiple phosphorylated protein and phospholipid components in thousands of individual primary human immune system cells. Perturbing these cells with molecular interventions drove the ordering of connections between pathway components, wherein Bayesian network computational methods automatically elucidated most of the traditionally reported signaling relationships and predicted novel interpathway network causalities, which we verified experimentally. Reconstruction of network models from physiologically relevant primary single cells might be applied to understanding native-state tissue signaling biology, complex drug actions, and dysfunctional signaling in diseased cells.}
=======
>>>>>>> b21cc180
}
<|MERGE_RESOLUTION|>--- conflicted
+++ resolved
@@ -143,10 +143,6 @@
 @article{cressieread1984,
   issn      = {00359246},
   url       = {http://www.jstor.org/stable/2345686},
-<<<<<<< HEAD
-  abstract  = {This article investigates the family {Iλ;λ ∈ R} of power divergence statistics for testing the fit of observed frequencies {Xi;i = 1,...,k} to expected frequencies {Ei;i = 1,...,k}. From the definition 2nIλ = 2/λ(λ + 1) ∑ki = 1 Xi{(Xi/Ei)λ - 1}; λ ∈ R, it can easily be seen that Pearson's X2 (λ = 1), the log likelihood ratio statistic (λ = 0), the Freeman-Tukey statistic (λ = -1/2) the modified log likelihood ratio statistic (λ = -1) and the Neyman modified X2 (λ = -2), are all special cases. Most of the work presented is devoted to an analytic study of the asymptotic difference between different Iλ, however finite sample results have been presented as a check and a supplement to our conclusions. A new goodness-of-fit statistic, where λ = 2/3, emerges as an excellent and compromising alternative to the old warriors, I0 and I1.},
-=======
->>>>>>> b21cc180
   author    = {Noel Cressie and Timothy R. C. Read},
   journal   = {Journal of the Royal Statistical Society. Series B (Methodological)},
   number    = {3},
@@ -164,10 +160,6 @@
   title    = {Partial {Mutual} {Information} for {Coupling} {Analysis} of {Multivariate} {Time} {Series}},
   volume   = {99},
   doi      = {10.1103/PhysRevLett.99.204101},
-<<<<<<< HEAD
-  abstract = {We propose a method to discover couplings in multivariate time series, based on partial mutual information, an information-theoretic generalization of partial correlation. It represents the part of mutual information of two random quantities that is not contained in a third one. By suitable choice of the latter, we can differentiate between direct and indirect interactions and derive an appropriate graphical model. An efficient estimator for partial mutual information is presented as well.},
-=======
->>>>>>> b21cc180
   journal  = {Physical review letters},
   author   = {Frenzel, Stefan and Pompe, Bernd},
   month    = dec,
@@ -181,10 +173,6 @@
   volume   = {69},
   url      = {https://link.aps.org/doi/10.1103/PhysRevE.69.066138},
   doi      = {10.1103/PhysRevE.69.066138},
-<<<<<<< HEAD
-  abstract = {We present two classes of improved estimators for mutual information M(X,Y), from samples of random points distributed according to some joint probability density μ(x,y). In contrast to conventional estimators based on binnings, they are based on entropy estimates from k-nearest neighbor distances. This means that they are data efficient (with k=1 we resolve structures down to the smallest possible scales), adaptive (the resolution is higher where data are more numerous), and have minimal bias. Indeed, the bias of the underlying entropy estimates is mainly due to nonuniformity of the density at the smallest resolved scale, giving typically systematic errors which scale as functions of k∕N for N points. Numerically, we find that both families become exact for independent distributions, i.e. the estimator ˆM(X,Y) vanishes (up to statistical fluctuations) if μ(x,y)=μ(x)μ(y). This holds for all tested marginal distributions and for all dimensions of x and y. In addition, we give estimators for redundancies between more than two random variables. We compare our algorithms in detail with existing algorithms. Finally, we demonstrate the usefulness of our estimators for assessing the actual independence of components obtained from independent component analysis (ICA), for improving ICA, and for estimating the reliability of blind source separation., This article appears in the following collections:},
-=======
->>>>>>> b21cc180
   number   = {6},
   urldate  = {2023-01-27},
   journal  = {Physical Review E},
@@ -286,8 +274,4 @@
   doi      = {10.1126/science.1105809},
   url      = {https://www.science.org/doi/abs/10.1126/science.1105809},
   eprint   = {https://www.science.org/doi/pdf/10.1126/science.1105809},
-<<<<<<< HEAD
-  abstract = {Machine learning was applied for the automated derivation of causal influences in cellular signaling networks. This derivation relied on the simultaneous measurement of multiple phosphorylated protein and phospholipid components in thousands of individual primary human immune system cells. Perturbing these cells with molecular interventions drove the ordering of connections between pathway components, wherein Bayesian network computational methods automatically elucidated most of the traditionally reported signaling relationships and predicted novel interpathway network causalities, which we verified experimentally. Reconstruction of network models from physiologically relevant primary single cells might be applied to understanding native-state tissue signaling biology, complex drug actions, and dysfunctional signaling in diseased cells.}
-=======
->>>>>>> b21cc180
-}
+}
