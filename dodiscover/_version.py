"""Version number."""
<<<<<<< HEAD

=======
>>>>>>> ade4e48f
from importlib.metadata import version  # type: ignore

__version__ = version(__package__)<|MERGE_RESOLUTION|>--- conflicted
+++ resolved
@@ -1,8 +1,4 @@
 """Version number."""
-<<<<<<< HEAD
-
-=======
->>>>>>> ade4e48f
 from importlib.metadata import version  # type: ignore
 
 __version__ = version(__package__)