--- conflicted
+++ resolved
@@ -58,15 +58,10 @@
         distance_metric: str = "euclidean",
         kwidth: Optional[float] = None,
         null_reps: int = 1000,
-<<<<<<< HEAD
         n_jobs: Optional[int] = None,
-        random_state: Optional[int] = None,
-=======
-        n_jobs: int = None,
         propensity_model=None,
         propensity_est=None,
-        random_state: int = None,
->>>>>>> dead6a33
+        random_state: Optional[int] = None,
     ) -> None:
         self.metric = metric
         self.distance_metric = distance_metric
@@ -150,27 +145,4 @@
         # compute the conditional divergence, which is symmetric by construction
         # 1/2 * (D(p_1(y|x) || p_2(y|x)) + D(p_2(y|x) || p_1(y|x)))
         conditional_div = 1.0 / 2 * (joint_div1 - x_div1 + joint_div2 - x_div2)
-<<<<<<< HEAD
-        return conditional_div
-
-    def compute_null(
-        self, X: ArrayLike, Y: ArrayLike, null_reps: int = 1000, random_state: Optional[int] = None
-    ):
-        rng = np.random.default_rng(random_state)
-
-        p = 0.5
-        n_samps = X.shape[0]
-
-        # compute the test statistic on the conditionally permuted
-        # dataset, where each group label is resampled for each sample
-        # according to its propensity score
-        null_dist = Parallel(n_jobs=self.n_jobs)(
-            [
-                delayed(self._statistic)(X, Y, rng.binomial(1, p, size=n_samps))
-                for _ in range(null_reps)
-            ]
-        )
-        return null_dist
-=======
-        return conditional_div
->>>>>>> dead6a33
+        return conditional_div