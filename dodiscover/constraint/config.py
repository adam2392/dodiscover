from enum import Enum, EnumMeta


class MetaEnum(EnumMeta):
    """Meta class to enable easy checks for Enums."""

    def __contains__(cls, item):
        """Allows 'contain' checks.

        Example: ``is 'method' in EnumClass``.
        """
        try:
            cls(item)
        except ValueError:
            return False
        return True


class ConditioningSetSelection(Enum, metaclass=MetaEnum):
    """Available methods for selecting the conditioning sets when learning a skeleton.

    Given a pair of nodes in a graph, (X, Y), this enumeration selects a strategy
    for choosing conditioning sets to be checked for conditional independence.

    Notes
    -----
    Allows 'contains' checks because of the metaclass. For example,
<<<<<<< HEAD
    one can run ``"complete" in SkeletonMethods``, which would
=======
    one can run ``"complete" in ConditioningSetSelection``, which would
>>>>>>> 1c8f4625
    return `True`.
    """

    COMPLETE = "complete"
    """Considers all possible combinations of nodes in the graph that are
    not (X,Y).
    """

    NBRS = "neighbors"
    """Considers all current neighbors of (X,Y) in the graph.
    """

    NBRS_PATH = "neighbors_path"
    """Considers all neighbors of (X,Y) in the graph that are on a simple
    path between the two nodes.
    """

    PDS = "pds"
    """Considers all potentially d-separating sets for (X,Y) in the graph.
    This requires some initial collider information in the graph.
    """

    PDS_PATH = "pds_path"
    """Considers all PDS sets for (X,Y) in the graph that lie on a path
    between the two nodes.
    """<|MERGE_RESOLUTION|>--- conflicted
+++ resolved
@@ -25,11 +25,7 @@
     Notes
     -----
     Allows 'contains' checks because of the metaclass. For example,
-<<<<<<< HEAD
-    one can run ``"complete" in SkeletonMethods``, which would
-=======
     one can run ``"complete" in ConditioningSetSelection``, which would
->>>>>>> 1c8f4625
     return `True`.
     """
 
