import logging
from itertools import combinations, permutations
from typing import List, Optional, Set, Tuple

import networkx as nx
import pandas as pd

from dodiscover.ci.base import BaseConditionalIndependenceTest
from dodiscover.constraint.config import ConditioningSetSelection
from dodiscover.constraint.skeleton import LearnSemiMarkovianSkeleton
from dodiscover.constraint.utils import is_in_sep_set
from dodiscover.typing import Column, SeparatingSet

from .._protocol import EquivalenceClass
from ..context import Context
from ._classes import BaseConstraintDiscovery

logger = logging.getLogger()


class FCI(BaseConstraintDiscovery):
    """The Fast Causal Inference (FCI) algorithm for causal discovery.

    A complete constraint-based causal discovery algorithm that
    operates on observational data :footcite:`Zhang2008` assuming there
    may exist latent confounders, and optionally selection bias.

    Parameters
    ----------
    ci_estimator : Callable
        The conditional independence test function. The arguments of the estimator should
        be data, node, node to compare, conditioning set of nodes, and any additional
        keyword arguments.
    alpha : float, optional
        The significance level for the conditional independence test, by default 0.05.
    min_cond_set_size : int, optional
        Minimum size of the conditioning set, by default None, which will be set to '0'.
        Used to constrain the computation spent on the algorithm.
    max_cond_set_size : int, optional
        Maximum size of the conditioning set, by default None. Used to limit
        the computation spent on the algorithm.
    max_combinations : int, optional
        The maximum number of conditional independence tests to run from the set
        of possible conditioning sets. By default None, which means the algorithm will
        check all possible conditioning sets. If ``max_combinations=n`` is set, then
        for every conditioning set size, 'p', there will be at most 'n' CI tests run
        before the conditioning set size 'p' is incremented. For controlling the size
        of 'p', see ``min_cond_set_size`` and ``max_cond_set_size``. This can be used
        in conjunction with ``keep_sorted`` parameter to only test the "strongest"
        dependences.
    condsel_method : ConditioningSetSelection
        The method to use for selecting the conditioning sets. Must be one of
        ('neighbors', 'complete', 'neighbors_path'). See Notes for more details.
    apply_orientations : bool
        Whether or not to apply orientation rules given the learned skeleton graph
        and separating set per pair of variables. If ``True`` (default), will
        apply Zhang's orientation rules R0-10, orienting colliders and certain
        arrowheads and tails :footcite:`Zhang2008`.
    keep_sorted : bool
        Whether or not to keep the considered conditioning set variables in sorted
        dependency order. If True (default) will sort the existing dependencies of each variable
        by its dependencies from strongest to weakest (i.e. largest CI test statistic value
        to lowest). The conditioning set is chosen lexographically
        based on the sorted test statistic values of 'ith Pa(X) -> X', for each possible
        parent node of 'X'. This can be used in conjunction with ``max_combinations`` parameter
        to only test the "strongest" dependences.
    max_iter : int
        The maximum number of iterations through the graph to apply
        orientation rules.
    max_path_length : int, optional
        The maximum length of any discriminating path, or None if unlimited.
    selection_bias : bool
        Whether or not to account for selection bias within the causal PAG.
        See :footcite:`Zhang2008`.
    pds_condsel_method : ConditioningSetSelection
        The method to use for selecting the conditioning sets using PDS. Must be one of
        ('pds', 'pds_path'). See Notes for more details.

    References
    ----------
    .. footbibliography::

    Notes
    -----
    Note that the algorithm is called "fast causal inference", but in reality
    the algorithm is quite expensive in terms of the number of conditional
    independence tests it must run.
    """

    graph_: EquivalenceClass
    separating_sets_: SeparatingSet

    def __init__(
        self,
        ci_estimator: BaseConditionalIndependenceTest,
        alpha: float = 0.05,
        min_cond_set_size: Optional[int] = None,
        max_cond_set_size: Optional[int] = None,
        max_combinations: Optional[int] = None,
        condsel_method: ConditioningSetSelection = ConditioningSetSelection.NBRS,
        apply_orientations: bool = True,
        keep_sorted: bool = False,
        max_iter: int = 1000,
        max_path_length: Optional[int] = None,
        selection_bias: bool = True,
        pds_condsel_method: ConditioningSetSelection = ConditioningSetSelection.PDS,
        n_jobs: Optional[int] = None,
<<<<<<< HEAD
        debug: bool = False,
=======
>>>>>>> c67bc2bc
    ):
        super().__init__(
            ci_estimator,
            alpha,
            min_cond_set_size=min_cond_set_size,
            max_cond_set_size=max_cond_set_size,
            max_combinations=max_combinations,
            condsel_method=condsel_method,
            keep_sorted=keep_sorted,
            apply_orientations=apply_orientations,
            n_jobs=n_jobs,
<<<<<<< HEAD
            debug=debug,
=======
>>>>>>> c67bc2bc
        )
        self.max_iter = max_iter
        self.max_path_length = max_path_length
        self.selection_bias = selection_bias
        self.pds_condsel_method = pds_condsel_method

    def orient_unshielded_triples(self, graph: EquivalenceClass, sep_set: SeparatingSet) -> None:
        """Orient colliders given a graph and separation set.

        Parameters
        ----------
        graph : EquivalenceClass
            The partial ancestral graph (PAG).
        sep_set : SeparatingSet
            The separating set between any two nodes.
        """
        # for every node in the PAG, evaluate neighbors that have any edge
        for u in graph.nodes:
            for v_i, v_j in combinations(graph.neighbors(u), 2):
                # Check that there is no edge of any type between
                # v_i and v_j, else this is a "shielded" collider.
                # Then check to see if 'u' is in the separating
                # set. If it is not, then there is a collider.
                if v_j not in graph.neighbors(v_i) and not is_in_sep_set(
                    u, sep_set, v_i, v_j, mode="any"
                ):
                    self._orient_collider(graph, v_i, u, v_j)


    def _orient_collider(
        self, graph: EquivalenceClass, v_i: Column, u: Column, v_j: Column
    ) -> None:
        logger.info(
            f"orienting collider: {v_i} -> {u} and {v_j} -> {u} to make {v_i} -> {u} <- {v_j}."
        )
        if graph.has_edge(v_i, u, graph.circle_edge_name):
            graph.orient_uncertain_edge(v_i, u)
            if self.debug:
                self.debug_map[(v_i, u)] = "collider"
        if graph.has_edge(v_j, u, graph.circle_edge_name):
            graph.orient_uncertain_edge(v_j, u)
            if self.debug:
                self.debug_map[(v_j, u)] = "collider"

    def _apply_rule1(self, graph: EquivalenceClass, u: Column, a: Column, c: Column) -> bool:
        """Apply rule 1 of the FCI algorithm.

        If A *-> u o-* C, A and C are not adjacent,
        then we can orient the triple as A *-> u -> C.

        Parameters
        ----------
        graph : EquivalenceClass
            The causal graph to apply rules to.
        u : node
            A node in the graph.
        a : node
            A node in the graph.
        c : node
            A node in the graph.

        Returns
        -------
        added_arrows : bool
            Whether or not arrows were modified in the graph.
        """
        added_arrows = False

        # If A *-> u o-* C, A and C are not adjacent,
        # then we can orient the triple as A *-> u -> C.
        # check that a and c are not adjacent
        if a not in graph.neighbors(c):
            # check a *-> u o-* c
            if (
                graph.has_edge(a, u, graph.directed_edge_name)
                or graph.has_edge(a, u, graph.bidirected_edge_name)
            ) and graph.has_edge(c, u, graph.circle_edge_name):
                logger.info(f"Rule 1: Orienting edge {u} o-* {c} to {u} -> {c}.")
                # orient the edge from u to c and delete
                # the edge from c to u
                if graph.has_edge(u, c, graph.circle_edge_name):
                    graph.orient_uncertain_edge(u, c)
                if graph.has_edge(c, u, graph.circle_edge_name):
                    graph.remove_edge(c, u, graph.circle_edge_name)
                added_arrows = True

        if added_arrows and self.debug:
            self.debug_map[(u, c)] = f"rule 1: {a} *-> {u} o-* {c}"
            self.debug_map[(c, u)] = f"rule 1: {a} *-> {u} o-* {c}"

        return added_arrows

    def _apply_rule2(self, graph: EquivalenceClass, u: Column, a: Column, c: Column) -> bool:
        """Apply rule 2 of FCI algorithm.

        If

        - A -> u *-> C, or A *-> u -> C, and
        - A *-o C,

        then orient A *-> C.

        Parameters
        ----------
        graph : PAG
            The causal graph to apply rules to.
        u : node
            A node in the graph.
        a : node
            A node in the graph.
        c : node
            A node in the graph.

        Returns
        -------
        added_arrows : bool
            Whether or not arrows were modified in the graph.
        """
        added_arrows = False
        # check that a *-o c edge exists
        if graph.has_edge(a, c, graph.circle_edge_name):
            # - A -> u *-> C, or A *-> u -> C, and
            # - A *-o C,
            # check for A -> u and check that u *-> c
            condition_one = (
                graph.has_edge(a, u, graph.directed_edge_name)
                and not graph.has_edge(u, a, graph.directed_edge_name)
                and not graph.has_edge(u, a, graph.circle_edge_name)
                and (
                    graph.has_edge(u, c, graph.directed_edge_name)
                    or graph.has_edge(u, c, graph.bidirected_edge_name)
                )
            )

            # check that a *-> u -> c
            condition_two = (
                (
                    graph.has_edge(a, u, graph.directed_edge_name)
                    or graph.has_edge(a, u, graph.bidirected_edge_name)
                )
                and graph.has_edge(u, c, graph.directed_edge_name)
                and not graph.has_edge(c, u, graph.directed_edge_name)
                and not graph.has_edge(c, u, graph.circle_edge_name)
            )

            if condition_one or condition_two:
                logger.info(f"Rule 2: Orienting circle edge to {a} -> {c}")
                # orient a *-> c
                graph.orient_uncertain_edge(a, c)
                added_arrows = True

        if added_arrows and self.debug:
            self.debug_map[(a, c)] = "rule2"

        return added_arrows

    def _apply_rule3(self, graph: EquivalenceClass, u: Column, a: Column, c: Column) -> bool:
        """Apply rule 3 of FCI algorithm.

        If A *-> u <-* C, A *-o v o-* C, A/C are not adjacent,
        and v *-o u, then orient v *-> u.

        Parameters
        ----------
        graph : PAG
            The causal graph to apply rules to.
        u : node
            A node in the graph.
        a : node
            A node in the graph.
        c : node
            A node in the graph.

        Returns
        -------
        added_arrows : bool
            Whether or not arrows were modified in the graph.
        """
        added_arrows = False
        # check that a and c are not adjacent
        if c not in graph.neighbors(a):
            # If A *-> u <-* C, A *-o v o-* C, A/C are not adjacent,
            # and v *-o u, then orient v *-> u.
            # check that a *-> u <-* c
            condition_one = (
                graph.has_edge(a, u, graph.directed_edge_name)
                or graph.has_edge(a, u, graph.bidirected_edge_name)
            ) and (
                graph.has_edge(c, u, graph.directed_edge_name)
                or graph.has_edge(c, u, graph.bidirected_edge_name)
            )
            if not condition_one:  # add quick check here to skip non-relevant u nodes
                return added_arrows

            # check for all other neighbors to find a 'v' node
            # with the structure A *-o v o-* C
            for v in graph.neighbors(u):
                # check that v is not a, or c
                if v in (a, c):
                    continue

                # check that v *-o u
                if not graph.has_edge(v, u, graph.circle_edge_name):
                    continue

                # check that a *-o v o-* c
                condition_two = graph.has_edge(a, v, graph.circle_edge_name) and graph.has_edge(
                    c, v, graph.circle_edge_name
                )
                if condition_one and condition_two:
                    logger.info(f"Rule 3: Orienting {v} -> {u}.")
                    graph.orient_uncertain_edge(v, u)
                    added_arrows = True

        if added_arrows and self.debug:
            self.debug_map[(v, u)] = "rule3"
        return added_arrows

    def _apply_rule4(
        self, graph: EquivalenceClass, u: Column, a: Column, c: Column, sep_set
    ) -> Tuple[bool, Set[Column]]:
        """Apply rule 4 of FCI algorithm.

        If a path, U = <v, ..., a, u, c> is a discriminating
        path between v and c for u, u o-* c, u in SepSet(v, c),
        orient u -> c. Else, orient a <-> u <-> c.

        A discriminating path, p, is one where:
        - p has at least 3 edges
        - u is non-endpoint and u is adjacent to c
        - v is not adjacent to c
        - every vertex between v and u is a collider on p and parent of c

        Parameters
        ----------
        graph : PAG
            PAG to orient.
        u : node
            A node in the graph.
        a : node
            A node in the graph.
        c : node
            A node in the graph.
        sep_set : set
            The separating set to check.

        Notes
        -----
        ...
        """
        import pywhy_graphs as pgraph

        added_arrows = False
        explored_nodes: Set[Column] = set()

        # a must point to c for us to begin a discriminating path and
        # not be bi-directional
        if not graph.has_edge(a, c, graph.directed_edge_name) or graph.has_edge(
            c, a, graph.bidirected_edge_name
        ):
            return added_arrows, explored_nodes

        # c must also point to u with a circle edge
        # check u o-* c
        if not graph.has_edge(c, u, graph.circle_edge_name):
            return added_arrows, explored_nodes

        # 'a' cannot be a definite collider if there is no arrow pointing from
        # u to a either as: u -> a, or u <-> a
        if not graph.has_edge(u, a, graph.directed_edge_name) and not graph.has_edge(
            u, a, graph.bidirected_edge_name
        ):
            return added_arrows, explored_nodes

        found_discriminating_path, disc_path, explored_nodes = pgraph.discriminating_path(
            graph, u, a, c, self.max_path_length
        )
        disc_path_str = " ".join(
            [f"{disc_path[idx]}, {disc_path[idx + 1]}" for idx in range(len(disc_path) - 1)]
        )
        if found_discriminating_path:
            # the last node is the first one on the discriminating path by convention
            last_node = disc_path[0]

            # now check if u is in SepSet(v, c)
            # handle edge case where sep_set is empty.
            if last_node in sep_set:
                if is_in_sep_set(u, sep_set, last_node, c, "any"):
                    # orient u -> c
                    graph.remove_edge(c, u, graph.circle_edge_name)
                if graph.has_edge(u, c, graph.circle_edge_name):
                    graph.orient_uncertain_edge(u, c)
                logger.info(f"Rule 4: orienting {u} -> {c}.")
                logger.info(disc_path_str)
            else:
                # orient u <-> c
                if graph.has_edge(u, c, graph.circle_edge_name):
                    graph.orient_uncertain_edge(u, c)
                if graph.has_edge(c, u, graph.circle_edge_name):
                    graph.orient_uncertain_edge(c, u)
                logger.info(f"Rule 4: orienting {u} <-> {c}.")
                logger.info(disc_path_str)
            added_arrows = True

        if added_arrows and self.debug:
            if last_node not in sep_set:
                self.debug_map[(u, c)] = "rule4"
                self.debug_map[(c, u)] = "rule4"
            else:
                self.debug_map[(u, c)] = "rule4"
        return added_arrows, explored_nodes

    def _apply_rule5(self, graph: EquivalenceClass, u: Column, a: Column) -> bool:
        """Apply rule 5 of FCI algorithm.

        For each A o-o U, if there is an uncovered (e.g. every triple is unshielded)
        circle path p = <A, B, ..., D, U> such that A, D are not adjacent and U, B are
        not adjacent, then orient A o-o U and every edge on p as undirected.

        Note that unlike the other rules, R5 is a binary operator and operates on
        two nodes, rather than a triplet.

        Parameters
        ----------
        graph : PAG
            The causal graph to apply rules to.
        u : node
            A node in the graph.
        a : node
            A node in the graph.

        Returns
        -------
        added_tails : bool
            Whether or not tails were modified in the graph.
        """
        import pywhy_graphs as pgraphs

        added_tails = False
        if graph.has_edge(a, u, graph.circle_edge_name) and graph.has_edge(
            u, a, graph.circle_edge_name
        ):
            circle_path, found_circle_path = pgraphs.uncovered_pd_path(
                graph, a, u, self.max_path_length, forbid_node=u, force_circle=True
            )

            if found_circle_path:
                added_tails = True
                rotated_circle_path = circle_path.copy()
                rotated_circle_path.append(rotated_circle_path.pop(0))

                for x, y in zip(circle_path, rotated_circle_path):

                    graph.remove_edge(x, y, graph.circle_edge_name)
                    graph.remove_edge(y, x, graph.circle_edge_name)
                    graph.add_edge(x, y, graph.undirected_edge_name)

        if added_tails and self.debug:
            self.debug_map[(a, u)] = "rule5"
            self.debug_map[(u, a)] = "rule5"
        return added_tails

    def _apply_rule6(self, graph: EquivalenceClass, u: Column, a: Column, c: Column) -> bool:
        """Apply rule 6 of FCI algorithm.

        If A - u o-* C then orient u o-* C as u -* C

        Parameters
        ----------
        graph : PAG
            The causal graph to apply rules to.
        u : node
            A node in the graph.
        a : node
            A node in the graph.
        c : node
            A node in the graph.

        Returns
        -------
        added_tails : bool
            Whether or not tails were modified in the graph.
        """

        # Check A - u
        added_tails = False
        if graph.has_edge(a, u, graph.undirected_edge_name):
            # Check u o-* C
            if graph.has_edge(c, u, graph.circle_edge_name):
                added_tails = True
                graph.remove_edge(c, u, graph.circle_edge_name)

                # If u o- c then put the undirected edge in
                if not graph.has_edge(u, c, graph.directed_edge_name) and not graph.has_edge(
                    u, c, graph.bidirected_edge_name
                ):
                    graph.add_edge(c, u, graph.undirected_edge_name)

        if added_tails and self.debug:
            self.debug_map[(u, c)] = "rule6"
        return added_tails

    def _apply_rule7(self, graph: EquivalenceClass, u: Column, a: Column, c: Column) -> bool:
        """Apply rule 7 of FCI algorithm.

        If a -o u o-* c and a, c are not adjacent, then u o-* c is oriented as u -* c

        Parameters
        ----------
        graph : PAG
            The causal graph to apply rules to.
        u : node
            A node in the graph.
        a : node
            A node in the graph.
        c : node
            A node in the graph.

        Returns
        -------
        added_tails : bool
            Whether or not tails were modified in the graph.
        """
        added_tails = False
        if c not in graph.neighbors(a) and a not in graph.neighbors(c):
            if (
                graph.has_edge(a, u, graph.circle_edge_name)
                and not graph.has_edge(u, a, graph.circle_edge_name)
                and not graph.has_edge(u, a, graph.directed_edge_name)
                and graph.has_edge(c, u, graph.circle_edge_name)
            ):
                added_tails = True
                graph.remove_edge(c, u, graph.circle_edge_name)
                # If u o- c then put the undirected edge in
                if not graph.has_edge(u, c, graph.directed_edge_name) and not graph.has_edge(
                    u, c, graph.bidirected_edge_name
                ):
                    graph.add_edge(c, u, graph.undirected_edge_name)

        if added_tails and self.debug:
            self.debug_map[(u, c)] = "rule7"
        return added_tails

    def _apply_rule8(self, graph: EquivalenceClass, u: Column, a: Column, c: Column) -> bool:
        """Apply rule 8 of FCI algorithm.

        If:
        - A -> u -> C, or A -o u -> C, (the second condition is only present with selection bias)
        - and A o-> C,
        - then orient A o-> C as A -> C.

        Parameters
        ----------
        graph : PAG
            The causal graph to apply rules to.
        u : node
            A node in the graph.
        a : node
            A node in the graph.
        c : node
            A node in the graph.

        Returns
        -------
        added_arrows : bool
            Whether or not arrows were modified in the graph.
        """
        # If A -> u -> C, or A -o u -> C
        # and A o-> C, then orient A o-> C as A -> C.
        added_arrows = False

        # First check that A o-> C
        if graph.has_edge(c, a, graph.circle_edge_name) and graph.has_edge(
            a, c, graph.directed_edge_name
        ):
            # check that A -> u
            condition_one_Adirectu = graph.has_edge(
                a, u, graph.directed_edge_name
            ) and not graph.has_edge(u, a, graph.circle_edge_name)
            # check that A -o u
            # Note: this is not possible without first running R5-7 because a tail with a circle
            # edge would not occur through any of the other rules.
            condition_one_Acircleu = graph.has_edge(a, u, graph.circle_edge_name) and not (
                graph.has_edge(u, a, graph.circle_edge_name)
                or graph.has_edge(u, a, graph.directed_edge_name)
            )
            if self.selection_bias:
                condition_one = condition_one_Adirectu or condition_one_Acircleu
            else:
                condition_one = condition_one_Adirectu

            # check that u -> C
            condition_two = graph.has_edge(u, c, graph.directed_edge_name) and not graph.has_edge(
                c, u, graph.circle_edge_name
            )

            if condition_one and condition_two:
                logger.info(f"Rule 8: Orienting {a} o-> {c} as {a} -> {c}.")
                # now orient A o-> C as A -> C
                if graph.has_edge(c, a, graph.circle_edge_name):
                    graph.remove_edge(c, a, graph.circle_edge_name)
                    added_arrows = True

        if added_arrows and self.debug:
            self.debug_map[(u, c)] = "rule8"

        return added_arrows

    def _apply_rule9(
        self, graph: EquivalenceClass, u: Column, a: Column, c: Column
    ) -> Tuple[bool, List]:
        """Apply rule 9 of FCI algorithm.

        If A o-> C and p = <A, u, v, ..., C> is an uncovered
        possibly directed path from A to C such that u and C
        are not adjacent, orient A o-> C  as A -> C.

        Parameters
        ----------
        graph : PAG
            The causal graph to apply rules to.
        u : node
            A node in the graph.
        a : node
            A node in the graph.
        c : node
            A node in the graph.

        Returns
        -------
        added_arrows : bool
            Whether or not arrows were modified in the graph.
        uncov_path : list
            The uncovered potentially directed path from 'a' to 'c' through 'u'.
        """
        import pywhy_graphs as pgraph

        added_arrows = False
        uncov_path: List[Column] = []

        # Check A o-> C and # check that u is not adjacent to c
        if (
            graph.has_edge(c, a, graph.circle_edge_name)
            and graph.has_edge(a, c, graph.directed_edge_name)
        ) and c not in graph.neighbors(u):
            # check that A - u - v, ..., c is an uncovered pd path
            uncov_path, path_exists = pgraph.uncovered_pd_path(
                graph, u, c, max_path_length=self.max_path_length, first_node=a
            )

            # orient A o-> C to A -> C
            if path_exists:
                logger.info(f"Rule 9: Orienting edge {a} o-> {c} to {a} -> {c}.")
                if graph.has_edge(c, a, graph.circle_edge_name):
                    graph.remove_edge(c, a, graph.circle_edge_name)
                    added_arrows = True

        if added_arrows and self.debug:
            self.debug_map[(u, c)] = "rule9"
        return added_arrows, uncov_path

    def _apply_rule10(
        self, graph: EquivalenceClass, u: Column, a: Column, c: Column
    ) -> Tuple[bool, List, List]:
        """Apply rule 10 of FCI algorithm.

        If A o-> C and u -> C <- v and

        - p1 is an uncovered pd path from A to u
        - p2 is an uncovered pd path from A to v

        Then say m is adjacent to A on p1 (could be u).
        Say w is adjacent to A on p2 (could be v).

        If m and w are distinct and not adjacent, then
        orient A o-> C  as A -> C.

        Parameters
        ----------
        graph : PAG
            The causal graph to apply rules to.
        u : node
            A node in the graph.
        a : node
            A node in the graph.
        c : node
            A node in the graph.

        Returns
        -------
        added_arrows : bool
            Whether or not arrows were modified in the graph.
        """
        import pywhy_graphs as pgraph

        added_arrows = False
        a_to_u_path: List[Column] = []
        a_to_v_path: List[Column] = []

        # Check A o-> C
        if graph.has_edge(c, a, graph.circle_edge_name) and graph.has_edge(
            a, c, graph.directed_edge_name
        ):
            # check that u -> C
            if graph.has_edge(u, c, graph.directed_edge_name) and not graph.has_edge(
                c, u, graph.circle_edge_name
            ):
                # loop through all adjacent neighbors of c now to get
                # possible 'v' node
                for v in graph.neighbors(c):
                    if v in (a, u):
                        continue

                    # make sure v -> C and not v o-> C
                    if not graph.has_edge(v, c, graph.directed_edge_name) or graph.has_edge(
                        c, v, graph.circle_edge_name
                    ):
                        continue

                    # At this point, we want the paths from A to u and A to v
                    # to begin with a distinct m and w node, else we will not
                    # apply R10. Thus, we will get all 2-pairs of neighbors of A
                    # that:
                    # i) begin the uncovered pd path and
                    # ii) are distinct (done by construction) here
                    for (m, w) in combinations(graph.neighbors(a), 2):  # type: ignore
                        if m == c or w == c:
                            continue

                        # m and w must be on a potentially directed path
                        if not graph.has_edge(a, m, graph.directed_edge_name) or not graph.has_edge(
                            a, w, graph.directed_edge_name
                        ):
                            continue

                        # we do not know which path a-u or a-v, m and w are on
                        # so we must traverse the graph in both directions
                        # get the uncovered pd path from A to u just once
                        found_uncovered_a_to_v = False
                        a_to_u_path, found_uncovered_a_to_u = pgraph.uncovered_pd_path(
                            graph, a, u, max_path_length=self.max_path_length, second_node=m
                        )

                        # we did not find a path from 'a' to 'u' through 'm', so look for
                        # a path through 'w' instead
                        if not found_uncovered_a_to_u:
                            a_to_u_path, found_uncovered_a_to_u = pgraph.uncovered_pd_path(
                                graph, a, u, max_path_length=self.max_path_length, second_node=w
                            )
                            # if we don't have an uncovered pd path here, then no point in looking
                            # for other paths
                            if found_uncovered_a_to_u:
                                a_to_v_path, found_uncovered_a_to_v = pgraph.uncovered_pd_path(
                                    graph, a, v, max_path_length=self.max_path_length, second_node=m
                                )
                        else:
                            a_to_v_path, found_uncovered_a_to_v = pgraph.uncovered_pd_path(
                                graph, a, v, max_path_length=self.max_path_length, second_node=w
                            )

                        # if we have not found another path, then just continue
                        if not found_uncovered_a_to_v:
                            continue

                        # at this point, we have an uncovered path from a to u and a to v
                        # with a distinct second node on both paths
                        # orient A o-> C to A -> C
                        logger.info(f"Rule 10: Orienting edge {a} o-> {c} to {a} -> {c}.")
                        if graph.has_edge(c, a, graph.circle_edge_name):
                            graph.remove_edge(c, a, graph.circle_edge_name)
                            added_arrows = True

        if added_arrows and self.debug:
            self.debug_map[(u, c)] = "rule10"

        return added_arrows, a_to_u_path, a_to_v_path

    def _apply_orientation_rules(self, graph: EquivalenceClass, sep_set: SeparatingSet):
        idx = 0
        finished = False
        while idx < self.max_iter and not finished:
            change_flag = False
            logger.info(f"Running R1-10 for iteration {idx}")

            for u in graph.nodes:
                for (a, c) in permutations(graph.neighbors(u), 2):
                    logger.debug(f"Check {u} {a} {c}")

                    # apply R1-3 to orient triples and arrowheads
                    r1_add = self._apply_rule1(graph, u, a, c)
                    r2_add = self._apply_rule2(graph, u, a, c)
                    r3_add = self._apply_rule3(graph, u, a, c)

                    # apply R4, orienting discriminating paths
                    r4_add, _ = self._apply_rule4(graph, u, a, c, sep_set)

                    # apply R5-7 to handle cases where selection bias is present
                    if self.selection_bias:
                        r5_add = self._apply_rule5(graph, u, a)
                        r6_add = self._apply_rule6(graph, u, a, c)
                        r7_add = self._apply_rule7(graph, u, a, c)
                    else:
                        r5_add = False
                        r6_add = False
                        r7_add = False

                    # apply R8 to orient more tails
                    r8_add = self._apply_rule8(graph, u, a, c)

                    # apply R9-10 to orient uncovered potentially directed paths
                    r9_add, _ = self._apply_rule9(graph, a, u, c)

                    # a and c are neighbors of u, so u is the endpoint desired
                    r10_add, _, _ = self._apply_rule10(graph, a, c, u)

                    # see if there was a change flag
                    all_flags = [
                        r1_add,
                        r2_add,
                        r3_add,
                        r4_add,
                        r5_add,
                        r6_add,
                        r7_add,
                        r8_add,
                        r9_add,
                        r10_add,
                    ]
                    if any(all_flags) and not change_flag:
                        logger.info(f"{change_flag} with " f"{all_flags}")
                        change_flag = True

            # check if we should continue or not
            if not change_flag:
                finished = True
                if not self.selection_bias:
                    logger.info(f"Finished applying R1-4, and R8-10 with {idx} iterations")
                if self.selection_bias:
                    logger.info(f"Finished applying R1-10 with {idx} iterations")
                break
            idx += 1

    def learn_skeleton(
        self, data: pd.DataFrame, context: Context, sep_set: Optional[SeparatingSet] = None
    ) -> Tuple[nx.Graph, SeparatingSet]:
        # now compute all possibly d-separating sets and learn a better skeleton
        skel_alg = LearnSemiMarkovianSkeleton(
            self.ci_estimator,
            sep_set=sep_set,
            alpha=self.alpha,
            min_cond_set_size=self.min_cond_set_size,
            max_cond_set_size=self.max_cond_set_size,
            max_combinations=self.max_combinations,
            condsel_method=self.condsel_method,
            second_stage_condsel_method=self.pds_condsel_method,
            keep_sorted=self.keep_sorted,
            max_path_length=self.max_path_length,
            n_jobs=self.n_jobs,
        )
        skel_alg.fit(data, context)

        skel_graph = skel_alg.adj_graph_
        sep_set = skel_alg.sep_set_
        self.n_ci_tests += skel_alg.n_ci_tests
        return skel_graph, sep_set

    def orient_edges(self, graph: EquivalenceClass):
        # orient colliders again
        self.orient_unshielded_triples(graph, self.separating_sets_)

        # run the rest of the rules to orient as many edges
        # as possible
        self._apply_orientation_rules(graph, self.separating_sets_)

    def convert_skeleton_graph(self, graph: nx.Graph) -> EquivalenceClass:
        import pywhy_graphs as pgraph

        # convert the undirected skeleton graph to a PAG, where
        # all left-over edges have a "circle" endpoint
        pag = pgraph.PAG(incoming_circle_edges=graph, name="PAG derived with FCI")
        return pag<|MERGE_RESOLUTION|>--- conflicted
+++ resolved
@@ -105,10 +105,7 @@
         selection_bias: bool = True,
         pds_condsel_method: ConditioningSetSelection = ConditioningSetSelection.PDS,
         n_jobs: Optional[int] = None,
-<<<<<<< HEAD
         debug: bool = False,
-=======
->>>>>>> c67bc2bc
     ):
         super().__init__(
             ci_estimator,
@@ -120,10 +117,7 @@
             keep_sorted=keep_sorted,
             apply_orientations=apply_orientations,
             n_jobs=n_jobs,
-<<<<<<< HEAD
             debug=debug,
-=======
->>>>>>> c67bc2bc
         )
         self.max_iter = max_iter
         self.max_path_length = max_path_length
@@ -151,7 +145,6 @@
                     u, sep_set, v_i, v_j, mode="any"
                 ):
                     self._orient_collider(graph, v_i, u, v_j)
-
 
     def _orient_collider(
         self, graph: EquivalenceClass, v_i: Column, u: Column, v_j: Column
