--- conflicted
+++ resolved
@@ -38,7 +38,6 @@
     assert ctx.observed_variables == set("x")
     assert ctx.latent_variables == set("y")
 
-<<<<<<< HEAD
 
 def test_with_context():
     """Test make and builder with a previous context"""
@@ -51,6 +50,17 @@
 
     # test equality
     assert ctx == new_ctx
+
+    df = make_df()
+    ctx_builder = make_context()
+    # if we only set observed, then the latents should be inferred from the
+    # dataset if there are any
+    ctx = ctx_builder.variables(observed="x", data=df).build()
+    assert ctx.latent_variables == {"y"}
+
+    # if we only set latents, then the observed should be inferred from the dataset
+    ctx = ctx_builder.variables(latents="x", data=df).build()
+    assert ctx.observed_variables == {"y"}
 
 
 def test_ts_context():
@@ -68,17 +78,6 @@
 
     # test equality
     assert ctx == new_ctx
-=======
-    df = make_df()
-    ctx_builder = make_context()
-    # if we only set observed, then the latents should be inferred from the
-    # dataset if there are any
-    ctx = ctx_builder.variables(observed="x", data=df).build()
-    assert ctx.latent_variables == {"y"}
-
-    # if we only set latents, then the observed should be inferred from the dataset
-    ctx = ctx_builder.variables(latents="x", data=df).build()
-    assert ctx.observed_variables == {"y"}
 
 
 def test_build_context_errors():
@@ -94,5 +93,4 @@
     # if we specify latent and observed variables, they should match up with
     # the columns of the dataset
     with pytest.raises(ValueError, match="If observed and latents are set"):
-        ctx_builder.variables(observed="x", latents="z", data=df)
->>>>>>> 3830d9e1
+        ctx_builder.variables(observed="x", latents="z", data=df)